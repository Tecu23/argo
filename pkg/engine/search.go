--- conflicted
+++ resolved
@@ -10,96 +10,6 @@
 	"github.com/Tecu23/argov2/pkg/move"
 )
 
-<<<<<<< HEAD
-// Search Constants
-const (
-	MaxDepth   = 64
-	Infinity   = 50_000
-	MateScore  = 49_000
-	MateDepth  = 48_000
-	MaxKillers = 2
-)
-
-type MoveScore struct {
-	move  move.Move
-	score int
-}
-
-func (e *Engine) updateKillers(mv move.Move, ply int) {
-	if ply >= MaxDepth {
-		return
-	}
-	// Don't store captures as killer moves
-	if mv.GetCapture() != 0 {
-		return
-	}
-
-	// Don't store a move that's already a killer at this ply
-	for i := 0; i < MaxKillers; i++ {
-		if e.killerMoves[ply][i] == mv {
-			return
-		}
-	}
-
-	// Shift existing killers and insert new one at first position
-	for i := MaxKillers - 1; i > 0; i-- {
-		e.killerMoves[ply][i] = e.killerMoves[ply][i-1]
-	}
-	e.killerMoves[ply][0] = mv
-}
-
-func (e *Engine) orderMoves(
-	moves []move.Move,
-	b *board.Board,
-	ttMove move.Move,
-	ply int,
-) []move.Move {
-	scores := make([]MoveScore, len(moves))
-	stm := b.Side
-
-	for i, mv := range moves {
-		score := 0
-
-		// TT move gets highest priority
-		if mv == ttMove {
-			score = 2_000_000
-		} else if mv.GetCapture() != 0 {
-			// MVV-LVA scoring
-			victim := b.GetPieceAt(mv.GetTarget())
-			aggressor := b.GetPieceAt(mv.GetSource())
-			score = 1_000_000 + (evaluation.GetPieceValue(victim) - evaluation.GetPieceValue(aggressor)/10)
-		} else {
-			for j := 0; j < MaxKillers; j++ {
-				if mv == e.killerMoves[ply][j] {
-					score = 900_000 - j*1000
-					break
-				}
-			}
-
-			if score == 0 {
-				score = e.historyTable.Get(stm, mv.GetSource(), mv.GetTarget())
-			}
-		}
-
-		scores[i] = MoveScore{mv, score}
-	}
-
-	// Sort moves by score
-	sort.Slice(scores, func(i, j int) bool {
-		return scores[i].score > scores[j].score
-	})
-
-	// Extract sorted moves
-	sortedMoves := make([]move.Move, len(moves))
-	for i, ms := range scores {
-		sortedMoves[i] = ms.move
-	}
-
-	return sortedMoves
-}
-
-=======
->>>>>>> dfaca319
 // search performs the actual search logic
 func (e *Engine) search(ctx context.Context, b *board.Board, tm *timeManager) SearchInfo {
 	e.nodes = 0
@@ -260,8 +170,6 @@
 				}
 			}
 		}
-<<<<<<< HEAD
-=======
 	}
 
 	// If no legal moves were found
@@ -271,7 +179,6 @@
 		}
 
 		return 0, move.NoMove
->>>>>>> dfaca319
 	}
 
 	// Store in TT
